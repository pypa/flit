import configparser
import difflib
import logging
import os
from pathlib import Path
import sys

import requests
import pytoml as toml

from .vendorized.readme.rst import render
import io

log = logging.getLogger(__name__)

class ConfigError(ValueError):
    pass

metadata_list_fields = {
    'classifiers',
    'requires',
    'dev-requires'
}

metadata_allowed_fields = {
    'module',
    'author',
    'author-email',
    'maintainer',
    'maintainer-email',
    'home-page',
    'license',
    'keywords',
    'requires-python',
    'dist-name',
    'entry-points-file',
    'description-file',
} | metadata_list_fields

metadata_required_fields = {
    'module',
    'author',
    'author-email',
    'home-page',
}

def get_cache_dir() -> Path:
    """Locate a platform-appropriate cache directory for flit to use
    
    Does not ensure that the cache directory exists.
    """
    if os.name == 'posix' and sys.platform != 'darwin':
        # Linux, Unix, AIX, etc.
        # use ~/.cache if empty OR not set
        xdg = os.environ.get("XDG_CACHE_HOME", None) or (os.path.expanduser('~/.cache'))
        return Path(xdg, 'flit')

    elif sys.platform == 'darwin':
        return Path(os.path.expanduser('~'), 'Library/Caches/flit')

    else:
        # Windows (hopefully)
        local = os.environ.get('LOCALAPPDATA', None) or (os.path.expanduser('~\\AppData\\Local'))
        return Path(local, 'flit')

def _verify_classifiers_cached(classifiers):
    """Check classifiers against the downloaded list of known classifiers"""
    with (get_cache_dir() / 'classifiers.lst').open(encoding='utf-8') as f:
        valid_classifiers = set(l.strip() for l in f)

    invalid = classifiers - valid_classifiers
    if invalid:
        raise ConfigError("Invalid classifiers:\n" +
                          "\n".join(invalid))

def _download_classifiers():
    """Get the list of valid trove classifiers from PyPI"""
    log.info('Fetching list of valid trove classifiers')
    resp = requests.get('https://pypi.python.org/pypi?%3Aaction=list_classifiers')
    resp.raise_for_status()

    cache_dir = get_cache_dir()
    try:
        cache_dir.mkdir(parents=True)
    except FileExistsError:
        pass
    with (get_cache_dir() / 'classifiers.lst').open('wb') as f:
        f.write(resp.content)

def verify_classifiers(classifiers):
    """Verify trove classifiers from config file.
    
    Fetches and caches a list of known classifiers from PyPI. Setting the
    environment variable FLIT_NO_NETWORK=1 will skip this if the classifiers
    are not already cached.
    """
    classifiers = set(classifiers)
    try:
        _verify_classifiers_cached(classifiers)
    except (FileNotFoundError, ConfigError) as e1:
        # FileNotFoundError: We haven't yet got the classifiers cached
        # ConfigError: At least one is invalid, but it may have been added since
        #   last time we fetched them.

        if os.environ.get('FLIT_NO_NETWORK', ''):
            log.warning("Not checking classifiers, because FLIT_NO_NETWORK is set")
            return

        # Try to download up-to-date list of classifiers
        try:
            _download_classifiers()
        except requests.ConnectionError:
            # The error you get on a train, going through Oregon, without wifi
            if isinstance(e1, ConfigError):
                raise e1
            else:
                log.warning("Couldn't get list of valid classifiers to check against")
        else:
            _verify_classifiers_cached(classifiers)


def read_pkg_ini(path: Path):
    """Read and check the `pyproject.toml` or `flit.ini` file with data about the package.
    """
    if path.suffix == '.toml':
        with path.open() as f:
            d = toml.load(f)
        return prep_toml_config(d, path)
    else:
        # Treat all other extensions as the older flit.ini format
        cp = _read_pkg_ini(path)
        return _validate_config(cp, path)

class EntryPointsConflict(ValueError):
    def __str__(self):
        return ('Please specify console_scripts entry points, or [scripts] in '
            'flit config, not both.')

def prep_toml_config(d, path):
    """Validate config loaded from pyproject.toml and prepare common metadata
    
    Returns a dictionary with keys: module, metadata, scripts, entrypoints,
    raw_config.
    """
    if ('tool' not in d) or ('flit' not in d['tool']) \
            or (not isinstance(d['tool']['flit'], dict)):
        raise ConfigError("TOML file missing [tool.flit] table.")

    d = d['tool']['flit']
    unknown_sections = set(d) - {'metadata', 'scripts', 'entrypoints'}
    unknown_sections = [s for s in unknown_sections if not s.lower().startswith('x-')]
    if unknown_sections:
        raise ConfigError('Unknown sections: ' + ', '.join(unknown_sections))

    if 'metadata' not in d:
        raise ConfigError('[tool.flit.metadata] section is required')

    md_dict, module = _prep_metadata(d['metadata'], path)

    if 'scripts' in d:
        scripts_dict = dict(d['scripts'])
    else:
        scripts_dict = {}

    if 'entrypoints' in d:
        entrypoints = flatten_entrypoints(d['entrypoints'])
    else:
        entrypoints = {}
    _add_scripts_to_entrypoints(entrypoints, scripts_dict)
    _validate_entrypoints(entrypoints)

    return {
        'module': module,
        'metadata': md_dict,
        'scripts': scripts_dict,
        'entrypoints': entrypoints,
        'raw_config': d,
    }

def flatten_entrypoints(ep):
    """Flatten nested entrypoints dicts.

    Entry points group names can include dots. But dots in TOML make nested
    dictionaries:

    [entrypoints.a.b]    # {'entrypoints': {'a': {'b': {}}}}

    The proper way to avoid this is:

    [entrypoints."a.b"]  # {'entrypoints': {'a.b': {}}}

    But since there isn't a need for arbitrarily nested mappings in entrypoints,
    flit allows you to use the former. This flattens the nested dictionaries
    from loading pyproject.toml.
    """
    def _flatten(d, prefix):
        d1 = {}
        for k, v in d.items():
            if isinstance(v, dict):
                yield from _flatten(v, prefix+'.'+k)
            else:
                d1[k] = v

        if d1:
            yield prefix, d1

    res = {}
    for k, v in ep.items():
        res.update(_flatten(v, k))
    return res

def _add_scripts_to_entrypoints(entrypoints, scripts_dict):
    if scripts_dict:
        if 'console_scripts' in entrypoints:
            raise EntryPointsConflict
        else:
            entrypoints['console_scripts'] = scripts_dict

def _validate_entrypoints(entrypoints):
    """Check that the loaded entrypoints are valid.
    
    Expects a dict of dicts, e.g.::
    
        {'console_scripts': {'flit': 'flit:main'}}
    """
    def _is_identifier_attr(s):
        return all(n.isidentifier() for n in s.split('.'))

    for groupname, group in entrypoints.items():
        for k, v in group.items():
            if ':' in v:
                mod, obj = v.split(':', 1)
                valid = _is_identifier_attr(mod) and _is_identifier_attr(obj)
            else:
                valid = _is_identifier_attr(v)

            if not valid:
                raise ConfigError('Invalid entry point in group {}:\n'
                                  '{} = {}'.format(groupname, k, v))


def _read_pkg_ini(path):
    """Reads old-style flit.ini
    """
    cp = configparser.ConfigParser()
    with path.open(encoding='utf-8') as f:
        cp.read_file(f)

    return cp

def _prep_metadata(md_sect, path):
    """Process & verify the metadata from a config file
    
    - Pull out the module name we're packaging.
    - Read description-file and check that it's valid rst
    - Convert dashes in key names to underscores
      (e.g. home-page in config -> home_page in metadata) 
    """
    if not set(md_sect).issuperset(metadata_required_fields):
        missing = metadata_required_fields - set(md_sect)
        raise ConfigError("Required fields missing: " + '\n'.join(missing))

    module = md_sect.get('module')
    if not module.isidentifier():
        raise ConfigError("Module name %r is not a valid identifier" % module)

    md_dict = {}

    # Description file
    if 'description-file' in md_sect:
        description_file = path.parent / md_sect.get('description-file')
        with description_file.open(encoding='utf-8') as f:
            raw_desc =  f.read()
        if description_file.suffix == '.md':
            try:
                import pypandoc
                log.debug('will convert %s to rst', description_file)
                raw_desc = pypandoc.convert(raw_desc, 'rst', format='markdown')
            except Exception:
                log.warning('Unable to convert markdown to rst. Please install '
                    '`pypandoc` and `pandoc` to use markdown long description.')

        # rst check
        stream = io.StringIO()
        res = render(raw_desc, stream)
        if not res:
            log.warning("The file description seems not to be valid rst for PyPI;"
                    " it will be interpreted as plain text")
            log.warning(stream.getvalue())
        md_dict['description'] =  raw_desc

    for key, value in md_sect.items():
        if key in {'description-file', 'module'}:
            continue
        if key not in metadata_allowed_fields:
            closest = difflib.get_close_matches(key, metadata_allowed_fields,
                                                n=1, cutoff=0.7)
            msg = "Unrecognised metadata key: {!r}".format(key)
            if closest:
                msg += " (did you mean {!r}?)".format(closest[0])
            raise ConfigError(msg)

        k2 = key.replace('-', '_')
        md_dict[k2] = value
        if key in metadata_list_fields:
<<<<<<< HEAD
            if not isinstance(value, list):
                raise ConfigError('Expected a list for {} field, found {!r}'
                                    .format(key, value))
            if not all(isinstance(a, str) for a in value):
                raise ConfigError('Expected a list of strings for {} field'
                                    .format(key))
=======
            md_dict[k2] = [l for l in value.splitlines() if l.strip()]
>>>>>>> 45126d2d
        else:
            if not isinstance(value, str):
                raise ConfigError('Expected a string for {} field, found {!r}'
                                    .format(key, value))

    # What we call requires in the ini file is technically requires_dist in
    # the metadata.
    if 'requires' in md_dict:
        md_dict['requires_dist'] = md_dict.pop('requires')

    # And what we call dist-name is name in the metadata
    if 'dist_name' in md_dict:
        md_dict['name'] = md_dict.pop('dist_name')

    return md_dict, module

def _validate_config(cp, path):
    """Validate and process config loaded from a flit.ini file.
    
    Returns a dict with keys: module, metadata, scripts, entrypoints, raw_config
    """
    unknown_sections = set(cp.sections()) - {'metadata', 'scripts'}
    unknown_sections = [s for s in unknown_sections if not s.lower().startswith('x-')]
    if unknown_sections:
        raise ConfigError('Unknown sections: ' + ', '.join(unknown_sections))

    if not cp.has_section('metadata'):
        raise ConfigError('[metadata] section is required')

    md_sect = {}
    for k, v in cp['metadata'].items():
        if k in metadata_list_fields:
            md_sect[k] = v.splitlines()
        else:
            md_sect[k] = v

    if 'entry-points-file' in md_sect:
        entry_points_file = path.parent / md_sect.pop('entry-points-file')
        if not entry_points_file.is_file():
            raise FileNotFoundError(entry_points_file)
    else:
        entry_points_file = path.parent / 'entry_points.txt'
        if not entry_points_file.is_file():
            entry_points_file = None

    if entry_points_file:
        ep_cp = configparser.ConfigParser()
        with entry_points_file.open() as f:
            ep_cp.read_file(f)
        # Convert to regular dict
        entrypoints = {k: dict(v) for k,v in ep_cp.items()}
    else:
        entrypoints = {}

    md_dict, module = _prep_metadata(md_sect, path)

    if 'classifiers' in md_dict:
        verify_classifiers(md_dict['classifiers'])

    # Scripts ---------------
    if cp.has_section('scripts'):
        scripts_dict = dict(cp['scripts'])
    else:
        scripts_dict = {}

    _add_scripts_to_entrypoints(entrypoints, scripts_dict)
    _validate_entrypoints(entrypoints)

    return {
        'module': module,
        'metadata': md_dict,
        'scripts': scripts_dict,
        'entrypoints': entrypoints,
        'raw_config': cp,
    }<|MERGE_RESOLUTION|>--- conflicted
+++ resolved
@@ -303,16 +303,12 @@
         k2 = key.replace('-', '_')
         md_dict[k2] = value
         if key in metadata_list_fields:
-<<<<<<< HEAD
             if not isinstance(value, list):
                 raise ConfigError('Expected a list for {} field, found {!r}'
                                     .format(key, value))
             if not all(isinstance(a, str) for a in value):
                 raise ConfigError('Expected a list of strings for {} field'
                                     .format(key))
-=======
-            md_dict[k2] = [l for l in value.splitlines() if l.strip()]
->>>>>>> 45126d2d
         else:
             if not isinstance(value, str):
                 raise ConfigError('Expected a string for {} field, found {!r}'
@@ -345,7 +341,7 @@
     md_sect = {}
     for k, v in cp['metadata'].items():
         if k in metadata_list_fields:
-            md_sect[k] = v.splitlines()
+            md_sect[k] = [l for l in v.splitlines() if l.strip()]
         else:
             md_sect[k] = v
 
