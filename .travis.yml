language: python
<<<<<<< HEAD

matrix:
  include:
    # 3.7 needs Xenial image because of https://github.com/travis-ci/travis-ci/issues/9069
    - python: "3.7"
      dist: xenial
    - python: "3.6"
    - python: "3.5"

    # Only flit_core is supported on < 3.5
    - python: "3.4"
      env: EXTRA_PYTEST_ARGS="--pyargs flit_core"

env:
  global:
    - PYTHONPATH=flit_core

=======
python:
  - "3.8"
  - "3.7"
  - "3.6"
  - "3.5"
  - "3.4"

>>>>>>> 3884809b
install:
  - pip install --upgrade pip
  - pip install --upgrade pytest
  - pip install -r requirements-test.txt
  - pip install codecov
script: pytest --cov=flit --cov=flit_core/flit_core ${EXTRA_PYTEST_ARGS}
after_success: codecov<|MERGE_RESOLUTION|>--- conflicted
+++ resolved
@@ -1,11 +1,9 @@
 language: python
-<<<<<<< HEAD
 
 matrix:
   include:
-    # 3.7 needs Xenial image because of https://github.com/travis-ci/travis-ci/issues/9069
+    - python: "3.8"
     - python: "3.7"
-      dist: xenial
     - python: "3.6"
     - python: "3.5"
 
@@ -17,15 +15,6 @@
   global:
     - PYTHONPATH=flit_core
 
-=======
-python:
-  - "3.8"
-  - "3.7"
-  - "3.6"
-  - "3.5"
-  - "3.4"
-
->>>>>>> 3884809b
 install:
   - pip install --upgrade pip
   - pip install --upgrade pytest
