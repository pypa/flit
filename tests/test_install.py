--- conflicted
+++ resolved
@@ -51,16 +51,12 @@
         )
 
     def test_install_package(self):
-<<<<<<< HEAD
         oldcwd = os.getcwd()
         os.chdir(str(samples_dir / 'package1'))
         try:
-            Installer.from_ini_path(pathlib.Path('flit.ini')).install_directly()
+            Installer.from_ini_path(pathlib.Path('pyproject.toml')).install_directly()
         finally:
             os.chdir(oldcwd)
-=======
-        Installer.from_ini_path(samples_dir / 'package1' / 'pyproject.toml').install_directly()
->>>>>>> 155c3271
         assert_isdir(self.tmpdir / 'site-packages' / 'package1')
         assert_isdir(self.tmpdir / 'site-packages' / 'package1-0.1.dist-info')
         assert_isfile(self.tmpdir / 'scripts' / 'pkg_script')
