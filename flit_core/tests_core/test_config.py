import logging
import sys
from pathlib import Path
import pytest

from flit_core import config

samples_dir = Path(__file__).parent / 'samples'

def test_flatten_entrypoints():
    r = config.flatten_entrypoints({'a': {'b': {'c': 'd'}, 'e': {'f': {'g': 'h'}}, 'i': 'j'}})
    assert r == {'a': {'i': 'j'}, 'a.b': {'c': 'd'}, 'a.e.f': {'g': 'h'}}

def test_load_toml():
    inf = config.read_flit_config(samples_dir / 'module1-pkg.toml')
    assert inf.module == 'module1'
    assert inf.metadata['home_page'] == 'http://github.com/sirrobin/module1'

def test_load_toml_ns():
    inf = config.read_flit_config(samples_dir / 'ns1-pkg' / 'pyproject.toml')
    assert inf.module == 'ns1.pkg'
    assert inf.metadata['home_page'] == 'http://github.com/sirrobin/module1'

def test_load_normalization():
    inf = config.read_flit_config(samples_dir / 'normalization' / 'pyproject.toml')
    assert inf.module == 'my_python_module'
    assert inf.metadata['name'] == 'my-python-module'

def test_load_pep621():
    inf = config.read_flit_config(samples_dir / 'pep621' / 'pyproject.toml')
    assert inf.module == 'module1a'
    assert inf.metadata['name'] == 'module1'
    assert inf.metadata['description_content_type'] == 'text/x-rst'
    # Remove all whitespace from requirements so we don't check exact format:
    assert {r.replace(' ', '') for r in inf.metadata['requires_dist']} == {
        'docutils',
        'requests>=2.18',
        'pytest;extra=="test"',  # from [project.optional-dependencies]
        'mock;extra=="test"and(python_version<\'3.6\')',
    }
    assert inf.metadata['author_email'] == "Sir Röbin <robin@camelot.uk>"
    assert inf.entrypoints['flit_test_example']['foo'] == 'module1:main'
    assert set(inf.dynamic_metadata) == {'version', 'description'}

def test_load_pep621_nodynamic():
    inf = config.read_flit_config(samples_dir / 'pep621_nodynamic' / 'pyproject.toml')
    assert inf.module == 'module1'
    assert inf.metadata['name'] == 'module1'
    assert inf.metadata['version'] == '0.3'
    assert inf.metadata['summary'] == 'Statically specified description'
    assert set(inf.dynamic_metadata) == set()

    # Filling reqs_by_extra when dependencies were specified but no optional
    # dependencies was a bug.
    assert inf.reqs_by_extra == {'.none':  ['requests >= 2.18', 'docutils']}

def test_misspelled_key():
    with pytest.raises(config.ConfigError) as e_info:
        config.read_flit_config(samples_dir / 'misspelled-key.toml')

    assert 'description-file' in str(e_info.value)

def test_description_file():
    info = config.read_flit_config(samples_dir / 'package1.toml')
    assert info.metadata['description'] == \
        "Sample description for test.\n"
    assert info.metadata['description_content_type'] == 'text/x-rst'

def test_missing_description_file():
    with pytest.raises(config.ConfigError, match=r"Description file .* does not exist"):
        config.read_flit_config(samples_dir / 'missing-description-file.toml')

def test_bad_description_extension(caplog):
    info = config.read_flit_config(samples_dir / 'bad-description-ext.toml')
    assert info.metadata['description_content_type'] is None
    assert any((r.levelno == logging.WARN and "Unknown extension" in r.msg)
                for r in caplog.records)

def test_extras():
    info = config.read_flit_config(samples_dir / 'extras.toml')
    requires_dist = set(info.metadata['requires_dist'])
    assert requires_dist == {
        'toml',
        'pytest ; extra == "test"',
        'requests ; extra == "cus-tom"',
    }
    assert set(info.metadata['provides_extra']) == {'test', 'cus-tom'}

def test_extras_newstyle():
    # As above, but with new-style [project] table
    info = config.read_flit_config(samples_dir / 'extras-newstyle.toml')
    requires_dist = set(info.metadata['requires_dist'])
    assert requires_dist == {
        'toml',
        'pytest ; extra == "test"',
        'requests ; extra == "cus-tom"',
    }
    assert set(info.metadata['provides_extra']) == {'test', 'cus-tom'}

def test_extras_dev_conflict():
    with pytest.raises(config.ConfigError, match=r'dev-requires'):
        config.read_flit_config(samples_dir / 'extras-dev-conflict.toml')

def test_extras_dev_warning(caplog):
    info = config.read_flit_config(samples_dir / 'requires-dev.toml')
    assert '"dev-requires = ..." is obsolete' in caplog.text
    assert set(info.metadata['requires_dist']) == {'apackage ; extra == "dev"'}

def test_requires_extra_env_marker():
    info = config.read_flit_config(samples_dir / 'requires-extra-envmark.toml')
    assert info.metadata['requires_dist'][0].startswith('pathlib2 ;')

@pytest.mark.parametrize(('erroneous', 'match'), [
    ({'requires-extra': None}, r'Expected a dict for requires-extra field'),
    ({'requires-extra': dict(dev=None)}, r'Expected a dict of lists for requires-extra field'),
    ({'requires-extra': dict(dev=[1])}, r'Expected a string list for requires-extra'),
])
def test_faulty_requires_extra(erroneous, match):
    metadata = {'module': 'mymod', 'author': '', 'author-email': ''}
    with pytest.raises(config.ConfigError, match=match):
        config._prep_metadata(dict(metadata, **erroneous), None)

@pytest.mark.parametrize(('path', 'err_match'), [
    ('../bar', 'out of the directory'),
    ('foo/../../bar', 'out of the directory'),
    ('/home', 'absolute path'),
    ('foo:bar', 'bad character'),
])
def test_bad_include_paths(path, err_match):
    toml_cfg = {'tool': {'flit': {
        'metadata': {'module': 'xyz', 'author': 'nobody'},
        'sdist': {'include': [path]}
    }}}

    with pytest.raises(config.ConfigError, match=err_match):
        config.prep_toml_config(toml_cfg, None)

@pytest.mark.parametrize(('proj_bad', 'err_match'), [
    ({'version': 1}, r'\bstr\b'),
    ({'license': {'fromage': 2}}, '[Uu]nrecognised'),
    ({'license': {'file': 'LICENSE', 'text': 'xyz'}}, 'both'),
    ({'license': {}}, 'required'),
<<<<<<< HEAD
    ({'license': 1}, "license field should be <class 'str'> or <class 'dict'>, not <class 'int'>"),
    # ({'license': "MIT License"}, "Invalid license expression: 'MIT License'"),  # TODO
    (
        {'license': 'MIT', 'classifiers': ['License :: OSI Approved :: MIT License']},
        "License classifier are deprecated in favor of the license expression",
=======
    ({'license-files': 1}, r"\blist\b"),
    ({'license-files': ["/LICENSE"]}, r"'/LICENSE'.+must not start with '/'"),
    ({'license-files': ["../LICENSE"]}, r"'../LICENSE'.+must not contain '..'"),
    ({'license-files': ["NOT_FOUND"]}, r"No files found.+'NOT_FOUND'"),
    ({'license-files': ["(LICENSE | LICENCE)"]}, "Pattern contains invalid characters"),
    pytest.param(
        {'license-files': ["**LICENSE"]}, r"'\*\*LICENSE'.+Invalid pattern",
        marks=[pytest.mark.skipif(
            sys.version_info >= (3, 13), reason="Pattern is valid for 3.13+"
        )]
    ),
    pytest.param(
        {'license-files': ["./"]}, r"'./'.+Unacceptable pattern",
        marks=[pytest.mark.skipif(
            sys.version_info < (3, 13), reason="Pattern started to raise ValueError in 3.13"
        )]
    ),
    (
        {'license': {'file': 'LICENSE'}, 'license-files': ["LICENSE"]},
        "license-files cannot be used with a license table",
>>>>>>> c13d4146
    ),
    ({'keywords': 'foo'}, 'list'),
    ({'keywords': ['foo', 7]}, 'strings'),
    ({'entry-points': {'foo': 'module1:main'}}, 'entry-point.*tables'),
    ({'entry-points': {'group': {'foo': 7}}}, 'entry-point.*string'),
    ({'entry-points': {'gui_scripts': {'foo': 'a:b'}}}, r'\[project\.gui-scripts\]'),
    ({'scripts': {'foo': 7}}, 'scripts.*string'),
    ({'gui-scripts': {'foo': 7}}, 'gui-scripts.*string'),
    ({'optional-dependencies': {'test': 'requests'}}, 'list.*optional-dep'),
    ({'optional-dependencies': {'test': [7]}}, 'string.*optional-dep'),
    ({'dynamic': ['classifiers']}, 'dynamic'),
    ({'dynamic': ['version']}, r'dynamic.*\[project\]'),
    ({'authors': ['thomas']}, r'author.*\bdict'),
    ({'maintainers': [{'title': 'Dr'}]}, r'maintainer.*title'),
    ({'name': 'mödule1'}, r'not valid'),
    ({'name': 'module1_'}, r'not valid'),
    ({'optional-dependencies': {'x_': []}}, r'not valid'),
    ({'optional-dependencies': {'x_a': [], 'X--a': []}}, r'clash'),
])
def test_bad_pep621_info(proj_bad, err_match):
    proj = {'name': 'module1', 'version': '1.0', 'description': 'x'}
    proj.update(proj_bad)
    with pytest.raises(config.ConfigError, match=err_match):
        config.read_pep621_metadata(proj, samples_dir / 'pep621' / 'pyproject.toml')

@pytest.mark.parametrize(('readme', 'err_match'), [
    ({'file': 'README.rst'}, 'required'),
    ({'file': 'README.rst', 'content-type': 'text/x-python'}, 'content-type'),
    ('/opt/README.rst', 'relative'),
    ({'file': 'README.rst', 'text': '', 'content-type': 'text/x-rst'}, 'both'),
    ({'content-type': 'text/x-rst'}, 'required'),
    ({'file': 'README.rst', 'content-type': 'text/x-rst', 'a': 'b'}, '[Uu]nrecognised'),
    (5, r'readme.*string'),
])
def test_bad_pep621_readme(readme, err_match):
    proj = {
        'name': 'module1', 'version': '1.0', 'description': 'x', 'readme': readme
    }
    with pytest.raises(config.ConfigError, match=err_match):
<<<<<<< HEAD
        config.read_pep621_metadata(proj, samples_dir / 'pep621')

@pytest.mark.parametrize(('value', 'license'), [
    # Accept any string in project.license.text
    ({"text": "mit"}, "mit"),
    ({"text": "Apache Software License"}, "Apache Software License"),
])
def test_license_text(value, license):
    proj = {
        'name': 'module1', 'version': '1.0', 'description': 'x', 'license': value
    }
    info = config.read_pep621_metadata(proj, samples_dir / 'pep621' / 'pyproject.toml')
    assert info.metadata['license'] == license

@pytest.mark.parametrize(('value', 'license_expression'), [
    # Accept and normalize valid SPDX expressions for 'license = ...'
    ("mit",  "MIT"),
    ("apache-2.0", "Apache-2.0"),
    ("APACHE-2.0+", "Apache-2.0+"),
    # TODO: compound expressions
    #("mit and (apache-2.0 or bsd-2-clause)", "MIT AND (Apache-2.0 OR BSD-2-Clause)"),
    # LicenseRef expressions: only the LicenseRef is normalised
    ("LiceNseref-Public-DoMain", "LicenseRef-Public-DoMain"),
])
def test_license_expr(value, license_expression):
    proj = {
        'name': 'module1', 'version': '1.0', 'description': 'x', 'license': value
    }
    info = config.read_pep621_metadata(proj, samples_dir / 'pep621' / 'pyproject.toml')
    assert 'license' not in info.metadata
    assert info.metadata['license_expression'] == license_expression

def test_license_expr_error():
    proj = {
        'name': 'module1', 'version': '1.0', 'description': 'x',
        'license': 'LicenseRef-foo_bar',  # Underscore not allowed
    }
    with pytest.raises(config.ConfigError, match="can only contain"):
        config.read_pep621_metadata(proj, samples_dir / 'pep621' / 'pyproject.toml')

    proj['license'] = "BSD-33-Clause"  # Not a real license
    with pytest.raises(config.ConfigError, match="recognised"):
        config.read_pep621_metadata(proj, samples_dir / 'pep621' / 'pyproject.toml')
=======
        config.read_pep621_metadata(proj, samples_dir / 'pep621' / 'pyproject.toml')


def test_license_file_defaults_with_old_metadata():
    metadata = {'module': 'mymod', 'author': ''}
    info = config._prep_metadata(metadata, samples_dir / 'pep621_license_files' / 'pyproject.toml')
    assert info.metadata['license_files'] == ["LICENSE"]


@pytest.mark.parametrize(('proj_license_files', 'files'), [
    ({}, ["LICENSE"]),  # Only match default patterns
    ({'license-files': []}, []),
    ({'license-files': ["LICENSE"]}, ["LICENSE"]),
    ({'license-files': ["LICENSE*"]}, ["LICENSE"]),
    ({'license-files': ["LICEN[CS]E*"]}, ["LICENSE"]),
    ({'license-files': ["**/LICENSE*"]}, ["LICENSE", "module/vendor/LICENSE_VENDOR"]),
    ({'license-files': ["module/vendor/LICENSE*"]}, ["module/vendor/LICENSE_VENDOR"]),
    ({'license-files': ["LICENSE", "module/**/LICENSE*"]}, ["LICENSE", "module/vendor/LICENSE_VENDOR"]),
    # Add project.license.file + match default patterns
    ({'license': {'file': 'module/vendor/LICENSE_VENDOR'}}, ["LICENSE", "module/vendor/LICENSE_VENDOR"]),
])
def test_pep621_license_files(proj_license_files, files):
    proj = {'name': 'module1', 'version': '1.0', 'description': 'x'}
    proj.update(proj_license_files)
    info = config.read_pep621_metadata(proj, samples_dir / 'pep621_license_files' / 'pyproject.toml')
    assert info.metadata['license_files'] == files
>>>>>>> c13d4146
<|MERGE_RESOLUTION|>--- conflicted
+++ resolved
@@ -140,13 +140,12 @@
     ({'license': {'fromage': 2}}, '[Uu]nrecognised'),
     ({'license': {'file': 'LICENSE', 'text': 'xyz'}}, 'both'),
     ({'license': {}}, 'required'),
-<<<<<<< HEAD
     ({'license': 1}, "license field should be <class 'str'> or <class 'dict'>, not <class 'int'>"),
     # ({'license': "MIT License"}, "Invalid license expression: 'MIT License'"),  # TODO
     (
         {'license': 'MIT', 'classifiers': ['License :: OSI Approved :: MIT License']},
         "License classifier are deprecated in favor of the license expression",
-=======
+    ),
     ({'license-files': 1}, r"\blist\b"),
     ({'license-files': ["/LICENSE"]}, r"'/LICENSE'.+must not start with '/'"),
     ({'license-files': ["../LICENSE"]}, r"'../LICENSE'.+must not contain '..'"),
@@ -167,7 +166,6 @@
     (
         {'license': {'file': 'LICENSE'}, 'license-files': ["LICENSE"]},
         "license-files cannot be used with a license table",
->>>>>>> c13d4146
     ),
     ({'keywords': 'foo'}, 'list'),
     ({'keywords': ['foo', 7]}, 'strings'),
@@ -207,8 +205,7 @@
         'name': 'module1', 'version': '1.0', 'description': 'x', 'readme': readme
     }
     with pytest.raises(config.ConfigError, match=err_match):
-<<<<<<< HEAD
-        config.read_pep621_metadata(proj, samples_dir / 'pep621')
+        config.read_pep621_metadata(proj, samples_dir / 'pep621' / 'pyproject.toml')
 
 @pytest.mark.parametrize(('value', 'license'), [
     # Accept any string in project.license.text
@@ -250,8 +247,6 @@
 
     proj['license'] = "BSD-33-Clause"  # Not a real license
     with pytest.raises(config.ConfigError, match="recognised"):
-        config.read_pep621_metadata(proj, samples_dir / 'pep621' / 'pyproject.toml')
-=======
         config.read_pep621_metadata(proj, samples_dir / 'pep621' / 'pyproject.toml')
 
 
@@ -277,5 +272,4 @@
     proj = {'name': 'module1', 'version': '1.0', 'description': 'x'}
     proj.update(proj_license_files)
     info = config.read_pep621_metadata(proj, samples_dir / 'pep621_license_files' / 'pyproject.toml')
-    assert info.metadata['license_files'] == files
->>>>>>> c13d4146
+    assert info.metadata['license_files'] == files