import difflib
from email.headerregistry import Address
import errno
import logging
import os
import os.path as osp
from os.path import isabs
from pathlib import Path
import re

try:
    import tomllib
except ImportError:
    try:
        from .vendor import tomli as tomllib
    # Some downstream distributors remove the vendored tomli.
    # When that is removed, import tomli from the regular location.
    except ImportError:
        import tomli as tomllib

from .common import normalise_core_metadata_name
from .versionno import normalise_version

log = logging.getLogger(__name__)


class ConfigError(ValueError):
    pass

metadata_list_fields = {
    'classifiers',
    'requires',
    'dev-requires'
}

metadata_allowed_fields = {
    'module',
    'author',
    'author-email',
    'maintainer',
    'maintainer-email',
    'home-page',
    'license',
    'keywords',
    'requires-python',
    'dist-name',
    'description-file',
    'requires-extra',
} | metadata_list_fields

metadata_required_fields = {
    'module',
    'author',
}

pep621_allowed_fields = {
    'name',
    'version',
    'description',
    'readme',
    'requires-python',
    'license',
    'license-files',
    'authors',
    'maintainers',
    'keywords',
    'classifiers',
    'urls',
    'scripts',
    'gui-scripts',
    'entry-points',
    'dependencies',
    'optional-dependencies',
    'dynamic',
}

default_license_files_globs = ['COPYING*', 'LICEN[CS]E*']
license_files_allowed_chars = re.compile(r'^[\w\-\.\/\*\?\[\]]+$')


def read_flit_config(path):
    """Read and check the `pyproject.toml` file with data about the package.
    """
    d = tomllib.loads(path.read_text('utf-8'))
    return prep_toml_config(d, path)


class EntryPointsConflict(ConfigError):
    def __str__(self):
        return ('Please specify console_scripts entry points, or [scripts] in '
            'flit config, not both.')

def prep_toml_config(d, path):
    """Validate config loaded from pyproject.toml and prepare common metadata
    
    Returns a LoadedConfig object.
    """
    dtool = d.get('tool', {}).get('flit', {})

    if 'project' in d:
        # Metadata in [project] table (PEP 621)
        if 'metadata' in dtool:
            raise ConfigError(
                "Use [project] table for metadata or [tool.flit.metadata], not both."
            )
        if ('scripts' in dtool) or ('entrypoints' in dtool):
            raise ConfigError(
                "Don't mix [project] metadata with [tool.flit.scripts] or "
                "[tool.flit.entrypoints]. Use [project.scripts],"
                "[project.gui-scripts] or [project.entry-points] as replacements."
            )
        loaded_cfg = read_pep621_metadata(d['project'], path)

        module_tbl = dtool.get('module', {})
        if 'name' in module_tbl:
            loaded_cfg.module = module_tbl['name']
    elif 'metadata' in dtool:
        # Metadata in [tool.flit.metadata] (pre PEP 621 format)
        if 'module' in dtool:
            raise ConfigError(
                "Use [tool.flit.module] table with new-style [project] metadata, "
                "not [tool.flit.metadata]"
            )
        loaded_cfg = _prep_metadata(dtool['metadata'], path)
        loaded_cfg.dynamic_metadata = ['version', 'description']

        if 'entrypoints' in dtool:
            loaded_cfg.entrypoints = flatten_entrypoints(dtool['entrypoints'])

        if 'scripts' in dtool:
            loaded_cfg.add_scripts(dict(dtool['scripts']))
    else:
        raise ConfigError(
            "Neither [project] nor [tool.flit.metadata] found in pyproject.toml"
        )

    unknown_sections = set(dtool) - {
        'metadata', 'module', 'scripts', 'entrypoints', 'sdist', 'external-data'
    }
    unknown_sections = [s for s in unknown_sections if not s.lower().startswith('x-')]
    if unknown_sections:
        raise ConfigError('Unexpected tables in pyproject.toml: ' + ', '.join(
            '[tool.flit.{}]'.format(s) for s in unknown_sections
        ))

    if 'sdist' in dtool:
        unknown_keys = set(dtool['sdist']) - {'include', 'exclude'}
        if unknown_keys:
            raise ConfigError(
                "Unknown keys in [tool.flit.sdist]:" + ", ".join(unknown_keys)
            )

        loaded_cfg.sdist_include_patterns = _check_glob_patterns(
            dtool['sdist'].get('include', []), 'include'
        )
        exclude = [
            "**/__pycache__",
            "**.pyc",
        ] + dtool['sdist'].get('exclude', [])
        loaded_cfg.sdist_exclude_patterns = _check_glob_patterns(
            exclude, 'exclude'
        )

    data_dir = dtool.get('external-data', {}).get('directory', None)
    if data_dir is not None:
        toml_key = "tool.flit.external-data.directory"
        if not isinstance(data_dir, str):
            raise ConfigError(f"{toml_key} must be a string")

        normp = osp.normpath(data_dir)
        if isabs_ish(normp):
            raise ConfigError(f"{toml_key} cannot be an absolute path")
        if normp.startswith('..' + os.sep):
            raise ConfigError(
                f"{toml_key} cannot point outside the directory containing pyproject.toml"
            )
        if normp == '.':
            raise ConfigError(
                f"{toml_key} cannot refer to the directory containing pyproject.toml"
            )
        loaded_cfg.data_directory = path.parent / data_dir
        if not loaded_cfg.data_directory.is_dir():
            raise ConfigError(f"{toml_key} must refer to a directory")

    return loaded_cfg

def flatten_entrypoints(ep):
    """Flatten nested entrypoints dicts.

    Entry points group names can include dots. But dots in TOML make nested
    dictionaries:

    [entrypoints.a.b]    # {'entrypoints': {'a': {'b': {}}}}

    The proper way to avoid this is:

    [entrypoints."a.b"]  # {'entrypoints': {'a.b': {}}}

    But since there isn't a need for arbitrarily nested mappings in entrypoints,
    flit allows you to use the former. This flattens the nested dictionaries
    from loading pyproject.toml.
    """
    def _flatten(d, prefix):
        d1 = {}
        for k, v in d.items():
            if isinstance(v, dict):
                for flattened in _flatten(v, prefix+'.'+k):
                    yield flattened
            else:
                d1[k] = v

        if d1:
            yield prefix, d1

    res = {}
    for k, v in ep.items():
        res.update(_flatten(v, k))
    return res


def _check_glob_patterns(pats, clude):
    """Check and normalise glob patterns for sdist include/exclude"""
    if not isinstance(pats, list):
        raise ConfigError("sdist {} patterns must be a list".format(clude))

    # Windows filenames can't contain these (nor * or ?, but they are part of
    # glob patterns) - https://stackoverflow.com/a/31976060/434217
    bad_chars = re.compile(r'[\000-\037<>:"\\]')

    normed = []

    for p in pats:
        if bad_chars.search(p):
            raise ConfigError(
                '{} pattern {!r} contains bad characters (<>:\"\\ or control characters)'
                .format(clude, p)
            )

        normp = osp.normpath(p)

        if isabs_ish(normp):
            raise ConfigError(
                f'{clude} pattern {p!r} is an absolute path'
            )
        if normp.startswith('..' + os.sep):
            raise ConfigError(
                '{} pattern {!r} points out of the directory containing pyproject.toml'
                .format(clude, p)
            )
        normed.append(normp)

    return normed


class LoadedConfig(object):
    def __init__(self):
        self.module = None
        self.metadata = {}
        self.reqs_by_extra = {}
        self.entrypoints = {}
        self.referenced_files = []
        self.sdist_include_patterns = []
        self.sdist_exclude_patterns = []
        self.dynamic_metadata = []
        self.data_directory = None

    def add_scripts(self, scripts_dict):
        if scripts_dict:
            if 'console_scripts' in self.entrypoints:
                raise EntryPointsConflict
            else:
                self.entrypoints['console_scripts'] = scripts_dict

readme_ext_to_content_type = {
    '.rst': 'text/x-rst',
    '.md': 'text/markdown',
    '.txt': 'text/plain',
}


def description_from_file(rel_path: str, proj_dir: Path, guess_mimetype=True):
    if isabs_ish(rel_path):
        raise ConfigError("Readme path must be relative")

    desc_path = proj_dir / rel_path
    try:
        with desc_path.open('r', encoding='utf-8') as f:
            raw_desc = f.read()
    except IOError as e:
        if e.errno == errno.ENOENT:
            raise ConfigError(
                "Description file {} does not exist".format(desc_path)
            )
        raise

    if guess_mimetype:
        ext = desc_path.suffix.lower()
        try:
            mimetype = readme_ext_to_content_type[ext]
        except KeyError:
            log.warning("Unknown extension %r for description file.", ext)
            log.warning("  Recognised extensions: %s",
                        " ".join(readme_ext_to_content_type))
            mimetype = None
    else:
        mimetype = None

    return raw_desc, mimetype


def _prep_metadata(md_sect, path):
    """Process & verify the metadata from a config file
    
    - Pull out the module name we're packaging.
    - Read description-file and check that it's valid rst
    - Convert dashes in key names to underscores
      (e.g. home-page in config -> home_page in metadata) 
    """
    if not set(md_sect).issuperset(metadata_required_fields):
        missing = metadata_required_fields - set(md_sect)
        raise ConfigError("Required fields missing: " + '\n'.join(missing))

    res = LoadedConfig()

    res.module = md_sect.get('module')
    if not all([m.isidentifier() for m in res.module.split(".")]):
        raise ConfigError("Module name %r is not a valid identifier" % res.module)

    md_dict = res.metadata

    # Description file
    if 'description-file' in md_sect:
        desc_path = md_sect.get('description-file')
        res.referenced_files.append(desc_path)
        desc_content, mimetype = description_from_file(desc_path, path.parent)
        md_dict['description'] =  desc_content
        md_dict['description_content_type'] = mimetype

    if 'urls' in md_sect:
        project_urls = md_dict['project_urls'] = []
        for label, url in sorted(md_sect.pop('urls').items()):
            project_urls.append("{}, {}".format(label, url))

    for key, value in md_sect.items():
        if key in {'description-file', 'module'}:
            continue
        if key not in metadata_allowed_fields:
            closest = difflib.get_close_matches(key, metadata_allowed_fields,
                                                n=1, cutoff=0.7)
            msg = "Unrecognised metadata key: {!r}".format(key)
            if closest:
                msg += " (did you mean {!r}?)".format(closest[0])
            raise ConfigError(msg)

        k2 = key.replace('-', '_')
        md_dict[k2] = value
        if key in metadata_list_fields:
            if not isinstance(value, list):
                raise ConfigError('Expected a list for {} field, found {!r}'
                                    .format(key, value))
            if not all(isinstance(a, str) for a in value):
                raise ConfigError('Expected a list of strings for {} field'
                                    .format(key))
        elif key == 'requires-extra':
            if not isinstance(value, dict):
                raise ConfigError('Expected a dict for requires-extra field, found {!r}'
                                    .format(value))
            if not all(isinstance(e, list) for e in value.values()):
                raise ConfigError('Expected a dict of lists for requires-extra field')
            for e, reqs in value.items():
                if not all(isinstance(a, str) for a in reqs):
                    raise ConfigError('Expected a string list for requires-extra. (extra {})'
                                        .format(e))
        else:
            if not isinstance(value, str):
                raise ConfigError('Expected a string for {} field, found {!r}'
                                    .format(key, value))

    # What we call requires in the ini file is technically requires_dist in
    # the metadata.
    if 'requires' in md_dict:
        md_dict['requires_dist'] = md_dict.pop('requires')

    # And what we call dist-name is name in the metadata
    if 'dist_name' in md_dict:
        md_dict['name'] = md_dict.pop('dist_name')

    # Move dev-requires into requires-extra
    reqs_noextra = md_dict.pop('requires_dist', [])

    reqs_extra = md_dict.pop('requires_extra', {})
    extra_names_by_normed = {}
    for e, reqs in reqs_extra.items():
        if not all(isinstance(a, str) for a in reqs):
            raise ConfigError(
                f'Expected a string list for requires-extra group {e}'
            )
        if not name_is_valid(e):
            raise ConfigError(
                f'requires-extra group name {e!r} is not valid'
            )
        enorm = normalise_core_metadata_name(e)
        extra_names_by_normed.setdefault(enorm, set()).add(e)
        res.reqs_by_extra[enorm] = reqs

    clashing_extra_names = [
        g for g in extra_names_by_normed.values() if len(g) > 1
    ]
    if clashing_extra_names:
        fmted = ['/'.join(sorted(g)) for g in clashing_extra_names]
        raise ConfigError(
            f"requires-extra group names clash: {'; '.join(fmted)}"
        )

    dev_requires = md_dict.pop('dev_requires', None)
    if dev_requires is not None:
        if 'dev' in res.reqs_by_extra:
            raise ConfigError(
                'dev-requires occurs together with its replacement requires-extra.dev.')
        else:
            log.warning(
                '"dev-requires = ..." is obsolete. Use "requires-extra = {"dev" = ...}" instead.')
            res.reqs_by_extra['dev'] = dev_requires

    # Add requires-extra requirements into requires_dist
    md_dict['requires_dist'] = \
        reqs_noextra + list(_expand_requires_extra(res.reqs_by_extra))

    md_dict['provides_extra'] = sorted(res.reqs_by_extra.keys())

    # For internal use, record the main requirements as a '.none' extra.
    res.reqs_by_extra['.none'] = reqs_noextra

    if path:
        license_files = sorted(
            _license_files_from_globs(
                path.parent, default_license_files_globs, warn_no_files=False
            )
        )
        res.referenced_files.extend(license_files)
        md_dict['license_files'] = license_files

    return res

def _expand_requires_extra(re):
    for extra, reqs in sorted(re.items()):
        for req in reqs:
            if ';' in req:
                name, envmark = req.split(';', 1)
                yield '{} ; extra == "{}" and ({})'.format(name, extra, envmark)
            else:
                yield '{} ; extra == "{}"'.format(req, extra)


def _license_files_from_globs(project_dir: Path, globs, warn_no_files = True):
    license_files = set()
    for pattern in globs:
        if isabs_ish(pattern):
            raise ConfigError(
                "Invalid glob pattern for [project.license-files]: '{}'. "
                "Pattern must not start with '/'.".format(pattern)
            )
        if ".." in pattern:
            raise ConfigError(
                "Invalid glob pattern for [project.license-files]: '{}'. "
                "Pattern must not contain '..'".format(pattern)
            )
        if license_files_allowed_chars.match(pattern) is None:
            raise ConfigError(
                "Invalid glob pattern for [project.license-files]: '{}'. "
                "Pattern contains invalid characters. "
                "https://packaging.python.org/en/latest/specifications/pyproject-toml/#license-files"
            )
        try:
            files = [
                str(file.relative_to(project_dir)).replace(osp.sep, "/")
                for file in project_dir.glob(pattern)
                if file.is_file()
            ]
        except ValueError as ex:
            raise ConfigError(
                "Invalid glob pattern for [project.license-files]: '{}'. {}".format(pattern, ex.args[0])
            )

        if not files and warn_no_files:
            raise ConfigError(
                "No files found for [project.license-files]: '{}' pattern".format(pattern)
            )
        license_files.update(files)
    return license_files

def _check_type(d, field_name, cls):
    if not isinstance(d[field_name], cls):
        raise ConfigError(
            "{} field should be {}, not {}".format(field_name, cls, type(d[field_name]))
        )

def _check_types(d, field_name, cls_list) -> None:
    if not isinstance(d[field_name], cls_list):
        raise ConfigError(
            "{} field should be {}, not {}".format(
                field_name, ' or '.join(map(str, cls_list)), type(d[field_name])
            )
        )

def _check_list_of_str(d, field_name):
    if not isinstance(d[field_name], list) or not all(
        isinstance(e, str) for e in d[field_name]
    ):
        raise ConfigError(
            "{} field should be a list of strings".format(field_name)
        )

def read_pep621_metadata(proj, path) -> LoadedConfig:
    lc = LoadedConfig()
    md_dict = lc.metadata

    if 'name' not in proj:
        raise ConfigError('name must be specified in [project] table')
    _check_type(proj, 'name', str)
    if not name_is_valid(proj['name']):
        raise ConfigError(f"name {proj['name']} is not valid")
    md_dict['name'] = proj['name']
    lc.module = md_dict['name'].replace('-', '_')

    unexpected_keys = proj.keys() - pep621_allowed_fields
    if unexpected_keys:
        log.warning("Unexpected names under [project]: %s", ', '.join(unexpected_keys))

    if 'version' in proj:
        _check_type(proj, 'version', str)
        md_dict['version'] = normalise_version(proj['version'])
    if 'description' in proj:
        _check_type(proj, 'description', str)
        md_dict['summary'] = proj['description']
    if 'readme' in proj:
        readme = proj['readme']
        if isinstance(readme, str):
            lc.referenced_files.append(readme)
            desc_content, mimetype = description_from_file(readme, path.parent)

        elif isinstance(readme, dict):
            unrec_keys = set(readme.keys()) - {'text', 'file', 'content-type'}
            if unrec_keys:
                raise ConfigError(
                    "Unrecognised keys in [project.readme]: {}".format(unrec_keys)
                )
            if 'content-type' in readme:
                mimetype = readme['content-type']
                mtype_base = mimetype.split(';')[0].strip()  # e.g. text/x-rst
                if mtype_base not in readme_ext_to_content_type.values():
                    raise ConfigError(
                        "Unrecognised readme content-type: {!r}".format(mtype_base)
                    )
                # TODO: validate content-type parameters (charset, md variant)?
            else:
                raise ConfigError(
                    "content-type field required in [project.readme] table"
                )
            if 'file' in readme:
                if 'text' in readme:
                    raise ConfigError(
                        "[project.readme] should specify file or text, not both"
                    )
                lc.referenced_files.append(readme['file'])
                desc_content, _ = description_from_file(
                    readme['file'], path.parent, guess_mimetype=False
                )
            elif 'text' in readme:
                desc_content = readme['text']
            else:
                raise ConfigError(
                    "file or text field required in [project.readme] table"
                )
        else:
            raise ConfigError(
                "project.readme should be a string or a table"
            )

        md_dict['description'] = desc_content
        md_dict['description_content_type'] = mimetype

    if 'requires-python' in proj:
        md_dict['requires_python'] = proj['requires-python']

    license_files = set()
    if 'license' in proj:
        _check_types(proj, 'license', (str, dict))
        if isinstance(proj['license'], str):
            md_dict['license_expression'] = normalize_license_expr(proj['license'])
        else:
            license_tbl = proj['license']
            unrec_keys = set(license_tbl.keys()) - {'text', 'file'}
            if unrec_keys:
                raise ConfigError(
                    "Unrecognised keys in [project.license]: {}".format(unrec_keys)
                )

            # The 'License' field in packaging metadata is a brief description of
            # a license, not the full text or a file path.
            if 'file' in license_tbl:
                if 'text' in license_tbl:
                    raise ConfigError(
                        "[project.license] should specify file or text, not both"
                    )
                lc.referenced_files.append(license_tbl['file'])
            elif 'text' in license_tbl:
                license = license_tbl['text']
                # TODO Normalize license if it's a valid SPDX expression
                md_dict['license'] = license
            else:
                raise ConfigError(
                    "file or text field required in [project.license] table"
                )
<<<<<<< HEAD
=======
            license_files.add(license_tbl['file'])
        elif 'text' in license_tbl:
            pass
        else:
            raise ConfigError(
                "file or text field required in [project.license] table"
            )
>>>>>>> c13d4146

    if 'license-files' in proj:
        _check_type(proj, 'license-files', list)
        globs = proj['license-files']
        license_files = _license_files_from_globs(path.parent, globs)
        if isinstance(proj.get('license'), dict):
            raise ConfigError(
                "license-files cannot be used with a license table, "
                "use 'project.license' with a license expression instead"
            )
    else:
        license_files.update(
            _license_files_from_globs(
                path.parent, default_license_files_globs, warn_no_files=False
            )
        )
    license_files_sorted = sorted(license_files)
    lc.referenced_files.extend(license_files_sorted)
    md_dict['license_files'] = license_files_sorted

    if 'authors' in proj:
        _check_type(proj, 'authors', list)
        md_dict.update(pep621_people(proj['authors']))

    if 'maintainers' in proj:
        _check_type(proj, 'maintainers', list)
        md_dict.update(pep621_people(proj['maintainers'], group_name='maintainer'))

    if 'keywords' in proj:
        _check_list_of_str(proj, 'keywords')
        md_dict['keywords'] = ",".join(proj['keywords'])

    if 'classifiers' in proj:
        _check_list_of_str(proj, 'classifiers')
        classifiers = proj['classifiers']
        license_expr = md_dict.get('license_expression', None)
        if license_expr:
            for cl in classifiers:
                if not cl.startswith('License :: '):
                    continue
                raise ConfigError(
                    "License classifier are deprecated in favor of the license expression. "
                    "Remove the '{}' classifier".format(cl)
                )
        md_dict['classifiers'] = proj['classifiers']

    if 'urls' in proj:
        _check_type(proj, 'urls', dict)
        project_urls = md_dict['project_urls'] = []
        for label, url in sorted(proj['urls'].items()):
            project_urls.append("{}, {}".format(label, url))

    if 'entry-points' in proj:
        _check_type(proj, 'entry-points', dict)
        for grp in proj['entry-points'].values():
            if not isinstance(grp, dict):
                raise ConfigError(
                    "projects.entry-points should only contain sub-tables"
                )
            if not all(isinstance(k, str) for k in grp.values()):
                raise ConfigError(
                    "[projects.entry-points.*] tables should have string values"
                )
        if set(proj['entry-points'].keys()) & {'console_scripts', 'gui_scripts'}:
            raise ConfigError(
                "Scripts should be specified in [project.scripts] or "
                "[project.gui-scripts], not under [project.entry-points]"
            )
        lc.entrypoints = proj['entry-points']

    if 'scripts' in proj:
        _check_type(proj, 'scripts', dict)
        if not all(isinstance(k, str) for k in proj['scripts'].values()):
            raise ConfigError(
                "[projects.scripts] table should have string values"
            )
        lc.entrypoints['console_scripts'] = proj['scripts']

    if 'gui-scripts' in proj:
        _check_type(proj, 'gui-scripts', dict)
        if not all(isinstance(k, str) for k in proj['gui-scripts'].values()):
            raise ConfigError(
                "[projects.gui-scripts] table should have string values"
            )
        lc.entrypoints['gui_scripts'] = proj['gui-scripts']

    if 'dependencies' in proj:
        _check_list_of_str(proj, 'dependencies')
        reqs_noextra = proj['dependencies']
    else:
        reqs_noextra = []

    if 'optional-dependencies' in proj:
        _check_type(proj, 'optional-dependencies', dict)
        optdeps = proj['optional-dependencies']
        if not all(isinstance(e, list) for e in optdeps.values()):
            raise ConfigError(
                'Expected a dict of lists in optional-dependencies field'
            )
        extra_names_by_normed = {}
        for e, reqs in optdeps.items():
            if not all(isinstance(a, str) for a in reqs):
                raise ConfigError(
                    'Expected a string list for optional-dependencies ({})'.format(e)
                )
            if not name_is_valid(e):
                raise ConfigError(
                    f'optional-dependencies group name {e!r} is not valid'
                )
            enorm = normalise_core_metadata_name(e)
            extra_names_by_normed.setdefault(enorm, set()).add(e)
            lc.reqs_by_extra[enorm] = reqs

        clashing_extra_names = [
            g for g in extra_names_by_normed.values() if len(g) > 1
        ]
        if clashing_extra_names:
            fmted = ['/'.join(sorted(g)) for g in clashing_extra_names]
            raise ConfigError(
                f"optional-dependencies group names clash: {'; '.join(fmted)}"
            )

        md_dict['provides_extra'] = sorted(lc.reqs_by_extra.keys())

    md_dict['requires_dist'] = \
        reqs_noextra + list(_expand_requires_extra(lc.reqs_by_extra))

    # For internal use, record the main requirements as a '.none' extra.
    if reqs_noextra:
        lc.reqs_by_extra['.none'] = reqs_noextra

    if 'dynamic' in proj:
        _check_list_of_str(proj, 'dynamic')
        dynamic = set(proj['dynamic'])
        unrec_dynamic = dynamic - {'version', 'description'}
        if unrec_dynamic:
            raise ConfigError(
                "flit only supports dynamic metadata for 'version' & 'description'"
            )
        if dynamic.intersection(proj):
            raise ConfigError(
                "keys listed in project.dynamic must not be in [project] table"
            )
        lc.dynamic_metadata = dynamic

    if ('version' not in proj) and ('version' not in lc.dynamic_metadata):
        raise ConfigError(
            "version must be specified under [project] or listed as a dynamic field"
        )
    if ('description' not in proj) and ('description' not in lc.dynamic_metadata):
        raise ConfigError(
            "description must be specified under [project] or listed as a dynamic field"
        )

    return lc


def name_is_valid(name) -> bool:
    return bool(re.match(
        r"^([A-Z0-9]|[A-Z0-9][A-Z0-9._-]*[A-Z0-9])$", name, re.IGNORECASE
    ))


def pep621_people(people, group_name='author') -> dict:
    """Convert authors/maintainers from PEP 621 to core metadata fields"""
    names, emails = [], []
    for person in people:
        if not isinstance(person, dict):
            raise ConfigError("{} info must be list of dicts".format(group_name))
        unrec_keys = set(person.keys()) - {'name', 'email'}
        if unrec_keys:
            raise ConfigError(
                "Unrecognised keys in {} info: {}".format(group_name, unrec_keys)
            )
        if 'email' in person:
            email = person['email']
            if 'name' in person:
                email = str(Address(person['name'], addr_spec=email))
            emails.append(email)
        elif 'name' in person:
            names.append(person['name'])

    res = {}
    if names:
        res[group_name] = ", ".join(names)
    if emails:
        res[group_name + '_email'] = ", ".join(emails)
    return res


def isabs_ish(path):
    """Like os.path.isabs(), but Windows paths from a drive root count as absolute

    isabs() worked this way up to Python 3.12 (inclusive), and where we reject
    absolute paths, we also want to reject these odd halfway paths.
    """
    return os.path.isabs(path) or path.startswith(('/', '\\'))


def normalize_license_expr(s: str):
    """Validate & normalise an SPDX license expression

    For now this only handles simple expressions (referring to 1 license)
    """
    from ._spdx_data import licenses
    ls = s.lower()
    if ls.startswith('licenseref-'):
        ref = s.partition('-')[2]
        if re.match(r'([a-zA-Z0-9\-.])+$', ref):
            # Normalise case of LicenseRef, leave the rest alone
            return "LicenseRef-" + ref
        raise ConfigError(
            "LicenseRef- license expression can only contain ASCII letters "
            "& digits, - and ."
        )

    or_later = s.endswith('+')
    if or_later:
        ls = ls[:-1]

    try:
        info = licenses[ls]
    except KeyError:
        if os.environ.get('FLIT_ALLOW_INVALID'):
            log.warning("Invalid license ID {!r} allowed by FLIT_ALLOW_INVALID"
                        .format(s))
            return s
        raise ConfigError(f"{s!r} is not a recognised SPDX license ID")

    return info['id'] + ('+' if or_later else '')<|MERGE_RESOLUTION|>--- conflicted
+++ resolved
@@ -605,23 +605,11 @@
                     )
                 lc.referenced_files.append(license_tbl['file'])
             elif 'text' in license_tbl:
-                license = license_tbl['text']
-                # TODO Normalize license if it's a valid SPDX expression
-                md_dict['license'] = license
+                pass
             else:
                 raise ConfigError(
                     "file or text field required in [project.license] table"
                 )
-<<<<<<< HEAD
-=======
-            license_files.add(license_tbl['file'])
-        elif 'text' in license_tbl:
-            pass
-        else:
-            raise ConfigError(
-                "file or text field required in [project.license] table"
-            )
->>>>>>> c13d4146
 
     if 'license-files' in proj:
         _check_type(proj, 'license-files', list)
