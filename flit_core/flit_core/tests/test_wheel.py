from pathlib import Path
from zipfile import ZipFile

from testpath import assert_isfile

from flit_core.wheel import make_wheel_in, main

samples_dir = Path(__file__).parent / 'samples'

def test_licenses_dir(tmp_path):
    # Smoketest for https://github.com/pypa/flit/issues/399
    info = make_wheel_in(samples_dir / 'inclusion' / 'pyproject.toml', tmp_path)
    assert_isfile(info.file)


def test_source_date_epoch(tmp_path, monkeypatch):
    monkeypatch.setenv('SOURCE_DATE_EPOCH', '1633007882')
    info = make_wheel_in(samples_dir / 'pep621' / 'pyproject.toml', tmp_path)
    assert_isfile(info.file)
    # Minimum value for zip timestamps is 1980-1-1
    with ZipFile(info.file, 'r') as zf:
        assert zf.getinfo('module1a.py').date_time[:3] == (2021, 9, 30)


def test_zero_timestamp(tmp_path, monkeypatch):
    monkeypatch.setenv('SOURCE_DATE_EPOCH', '0')
    info = make_wheel_in(samples_dir / 'pep621' / 'pyproject.toml', tmp_path)
    assert_isfile(info.file)
    # Minimum value for zip timestamps is 1980-1-1
    with ZipFile(info.file, 'r') as zf:
        assert zf.getinfo('module1a.py').date_time == (1980, 1, 1, 0, 0, 0)


<<<<<<< HEAD
def test_main(tmp_path):
    main(['--outdir', str(tmp_path), str(samples_dir / 'pep621')])
    wheels = list(tmp_path.glob('*.whl'))
    assert len(wheels) == 1
    # Minimum value for zip timestamps is 1980-1-1
    with ZipFile(wheels[0], 'r') as zf:
        assert 'module1a.py' in zf.namelist()
=======
def test_data_dir(tmp_path):
    info = make_wheel_in(samples_dir / 'with_data_dir' / 'pyproject.toml', tmp_path)
    assert_isfile(info.file)
    with ZipFile(info.file, 'r') as zf:
        assert 'module1-0.1.data/data/share/man/man1/foo.1' in zf.namelist()
>>>>>>> 4794dcee
<|MERGE_RESOLUTION|>--- conflicted
+++ resolved
@@ -31,7 +31,6 @@
         assert zf.getinfo('module1a.py').date_time == (1980, 1, 1, 0, 0, 0)
 
 
-<<<<<<< HEAD
 def test_main(tmp_path):
     main(['--outdir', str(tmp_path), str(samples_dir / 'pep621')])
     wheels = list(tmp_path.glob('*.whl'))
@@ -39,10 +38,10 @@
     # Minimum value for zip timestamps is 1980-1-1
     with ZipFile(wheels[0], 'r') as zf:
         assert 'module1a.py' in zf.namelist()
-=======
+
+        
 def test_data_dir(tmp_path):
     info = make_wheel_in(samples_dir / 'with_data_dir' / 'pyproject.toml', tmp_path)
     assert_isfile(info.file)
     with ZipFile(info.file, 'r') as zf:
-        assert 'module1-0.1.data/data/share/man/man1/foo.1' in zf.namelist()
->>>>>>> 4794dcee
+        assert 'module1-0.1.data/data/share/man/man1/foo.1' in zf.namelist()