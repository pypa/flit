--- conflicted
+++ resolved
@@ -12,11 +12,8 @@
 dependencies = []
 requires-python = '>=3.6'
 readme = "README.rst"
-<<<<<<< HEAD
 license = "BSD-3-Clause"
-=======
 license-files = ["LICENSE*", "flit_core/vendor/**/LICENSE*"]
->>>>>>> c13d4146
 classifiers = [
     "Topic :: Software Development :: Libraries :: Python Modules",
 ]
